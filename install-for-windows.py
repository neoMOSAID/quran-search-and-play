#!/usr/bin/env python
"""
Enhanced Windows Installer with User-Level Installation Support
"""

import os
import sys
import subprocess
import shutil
import ctypes
import logging
from pathlib import Path

# Configure logging
logging.basicConfig(level=logging.INFO, format='%(levelname)s: %(message)s')

def is_admin():
    """Check if running with administrator privileges"""
<<<<<<< HEAD
    try:
        return ctypes.windll.shell32.IsUserAnAdmin()
    except:
        return False

def get_install_path():
    """Get appropriate install path based on privileges"""
    if is_admin():
        return Path(os.environ.get("ProgramFiles", "C:\\Program Files")) / "Quran Search"
    else:
        return Path(os.environ["APPDATA"]) / "Quran Search"

def create_virtualenv(venv_path):
    """Create virtual environment with improved error handling"""
    try:
        subprocess.run([sys.executable, "-m", "venv", str(venv_path)], check=True)
        logging.info(f"Created virtual environment at {venv_path}")
        return True
    except subprocess.CalledProcessError as e:
        logging.error(f"Virtual environment creation failed: {e}")
        return False

def install_packages(venv_path, packages):
    """Install packages with retry logic using python -m pip."""
    python_exe = venv_path / "Scripts" / "python.exe"
    for attempt in range(2):
        try:
            subprocess.run([str(python_exe), "-m", "pip", "install"] + packages, check=True)
            logging.info(f"Installed packages: {', '.join(packages)}")
            return True
        except subprocess.CalledProcessError as e:
            logging.warning(f"Package installation failed (attempt {attempt+1}): {e}")
    return False


=======
    try:
        return ctypes.windll.shell32.IsUserAnAdmin()
    except:
        return False

def get_install_path():
    """Get appropriate install path based on privileges"""
    if is_admin():
        return Path(os.environ.get("ProgramFiles", "C:\\Program Files")) / "Quran Search"
    else:
        return Path(os.environ["APPDATA"]) / "Quran Search"

def create_virtualenv(venv_path):
    """Create virtual environment with improved error handling"""
    try:
        subprocess.run([sys.executable, "-m", "venv", str(venv_path)], check=True)
        logging.info(f"Created virtual environment at {venv_path}")
        return True
    except subprocess.CalledProcessError as e:
        logging.error(f"Virtual environment creation failed: {e}")
        return False

def install_packages(venv_path, packages):
    """Install packages with retry logic"""
    pip = venv_path / "Scripts" / "pip.exe"
    for attempt in range(2):
        try:
            subprocess.run([str(pip), "install"] + packages, check=True)
            logging.info(f"Installed packages: {', '.join(packages)}")
            return True
        except subprocess.CalledProcessError as e:
            logging.warning(f"Package installation failed (attempt {attempt+1}): {e}")
    return False

>>>>>>> 9a9f991d
def create_desktop_shortcut(target, icon=None):
    """Create desktop shortcut using VBScript as fallback"""
    desktop = Path.home() / "Desktop"
    vbs_script = desktop / "Quran Search.vbs"
    
    script_content = f'''
    Set WshShell = WScript.CreateObject("WScript.Shell")
    Set shortcut = WshShell.CreateShortcut("{desktop / 'Quran Search.lnk'}")
    shortcut.TargetPath = "{target}"
    shortcut.WorkingDirectory = "{target.parent}"
    shortcut.IconLocation = "{icon if icon else target}"
    shortcut.Save
    '''
    
    try:
        with open(vbs_script, 'w') as f:
            f.write(script_content)
        subprocess.run(['cscript.exe', '//B', str(vbs_script)], check=True)
        vbs_script.unlink()
        logging.info("Created desktop shortcut via VBScript fallback")
        return True
    except Exception as e:
        logging.error(f"Failed to create desktop shortcut: {e}")
        return False

def main():
    # Set up paths
    source_dir = Path(__file__).parent.resolve()
    install_dir = get_install_path()
    venv_path = install_dir / "venv"

    try:
        # Create installation directory
        install_dir.mkdir(parents=True, exist_ok=True)
        logging.info(f"Installation directory: {install_dir}")

        # Copy files
        logging.info("Copying application files...")
        shutil.copytree(source_dir, install_dir, dirs_exist_ok=True)

        # Create virtual environment
        if not create_virtualenv(venv_path):
            logging.error("Virtual environment creation failed")
            sys.exit(1)

        # Install requirements
        # Install requirements from requirements.txt, winshell, and pywin32
        req_file = install_dir / "requirements.txt"
        if not install_packages(venv_path, ["-r", str(req_file), "winshell", "pywin32"]):
            logging.error("Initial package installation failed. Attempting to install PyQt5 and PyQtWebEngine manually...")
            if not install_packages(venv_path, ["PyQt5", "PyQtWebEngine", "winshell", "pywin32"]):
                logging.error("Manual installation of PyQt5, PyQtWebEngine and , winshell, pywin32 also failed.")
                sys.exit(1)

        # Create launcher
        python_exe = venv_path / "Scripts" / "pythonw.exe"
        gui_script = install_dir / "gui.py"
        bat_launcher = install_dir / "quran-search.bat"
        
        with open(bat_launcher, 'w') as f:
            f.write(f'@"{python_exe}" "{gui_script}" %*')

        # Create shortcuts
        try:
            from winshell import desktop, shortcut
            shortcut_path = desktop() / "Quran Search.lnk"
            with shortcut.Shortcut(shortcut_path) as s:
                s.path = str(bat_launcher)
                s.working_directory = str(install_dir)
                s.icon_location = (str(install_dir / "icon.ico"), 0)
                s.write()
            logging.info("Created desktop shortcut using winshell")
        except ImportError:
            logging.warning("winshell/pywin32 not available, using VBScript fallback")
            create_desktop_shortcut(bat_launcher, install_dir / "icon.ico")

        logging.info("Installation completed successfully")

    except Exception as e:
        logging.error(f"Installation failed: {e}")
        sys.exit(1)

if __name__ == "__main__":
    main()<|MERGE_RESOLUTION|>--- conflicted
+++ resolved
@@ -16,7 +16,6 @@
 
 def is_admin():
     """Check if running with administrator privileges"""
-<<<<<<< HEAD
     try:
         return ctypes.windll.shell32.IsUserAnAdmin()
     except:
@@ -36,82 +35,149 @@
         logging.info(f"Created virtual environment at {venv_path}")
         return True
     except subprocess.CalledProcessError as e:
-        logging.error(f"Virtual environment creation failed: {e}")
-        return False
-
-def install_packages(venv_path, packages):
-    """Install packages with retry logic using python -m pip."""
-    python_exe = venv_path / "Scripts" / "python.exe"
-    for attempt in range(2):
+        print("Error creating virtual environment:", e)
+        sys.exit(1)
+    return venv_path
+
+def install_requirements(venv_path, install_dir):
+    """
+    Install dependencies from requirements.txt using the virtual environment's pip.
+    If installation fails (e.g., version conflicts for PyQt5 or PyQtWebEngine),
+    it will try to install these two packages individually.
+    """
+    req_file = os.path.join(install_dir, "requirements.txt")
+    if not os.path.exists(req_file):
+        print("No requirements.txt found in", install_dir)
+        return
+
+    print("Installing requirements from:", req_file)
+    pip_executable = os.path.join(venv_path, "Scripts", "pip.exe")
+    if not os.path.exists(pip_executable):
+        print("pip executable not found at:", pip_executable)
+        sys.exit(1)
+    try:
+        subprocess.check_call([pip_executable, "install", "-r", req_file])
+    except subprocess.CalledProcessError as e:
+        print("Error installing requirements with specified versions:", e)
+        print("Attempting to install PyQt5 and PyQtWebEngine without version restrictions.")
         try:
-            subprocess.run([str(python_exe), "-m", "pip", "install"] + packages, check=True)
-            logging.info(f"Installed packages: {', '.join(packages)}")
-            return True
-        except subprocess.CalledProcessError as e:
-            logging.warning(f"Package installation failed (attempt {attempt+1}): {e}")
-    return False
-
-
-=======
-    try:
-        return ctypes.windll.shell32.IsUserAnAdmin()
-    except:
-        return False
-
-def get_install_path():
-    """Get appropriate install path based on privileges"""
-    if is_admin():
-        return Path(os.environ.get("ProgramFiles", "C:\\Program Files")) / "Quran Search"
+            subprocess.check_call([pip_executable, "install", "PyQt5", "PyQtWebEngine"])
+        except subprocess.CalledProcessError as e2:
+            print("Error installing PyQt5 and PyQtWebEngine:", e2)
+            sys.exit(1)
+
+def ensure_extra_packages(venv_path):
+    """
+    Ensure that winshell and pywin32 are installed,
+    as they are needed to create shortcuts.
+    """
+    pip_executable = os.path.join(venv_path, "Scripts", "pip.exe")
+    try:
+        subprocess.check_call([pip_executable, "install", "winshell", "pywin32"])
+        print("Installed winshell and pywin32.")
+    except subprocess.CalledProcessError as e:
+        print("Error installing winshell and pywin32:", e)
+        sys.exit(1)
+
+def create_launchers(install_dir, venv_path):
+    """
+    Create two launcher files:
+    1. A CLI batch wrapper (quranSearch.bat) that runs gui.py using the virtual environment's Python.
+    2. A subtle VBScript launcher (quranSearch.vbs) that starts the application with no visible console.
+    """
+    python_exec = os.path.join(venv_path, "Scripts", "python.exe")
+    if not os.path.exists(python_exec):
+        print("Error: Python executable not found at", python_exec)
+        sys.exit(1)
+    gui_py = os.path.join(install_dir, "gui.py")
+    if not os.path.exists(gui_py):
+        print("Error: gui.py not found in", install_dir)
+        sys.exit(1)
+    
+    # Create CLI batch wrapper (still provided for users who prefer it)
+    cli_wrapper_path = os.path.join(install_dir, "quranSearch.bat")
+    with open(cli_wrapper_path, "w") as f:
+        f.write(r'''@echo off
+"%~dp0\env\Scripts\python.exe" "%~dp0\gui.py"
+pause
+''')
+    print("Created CLI batch launcher at:", cli_wrapper_path)
+    
+    # Create subtle VBScript launcher to avoid the cmd window
+    vbscript_path = os.path.join(install_dir, "quranSearch.vbs")
+    # The VBScript directly launches the Python executable with gui.py hidden (0 = no window)
+    command = '"{}" "{}"'.format(python_exec, gui_py)
+    vbscript_content = (
+        'Set WshShell = CreateObject("WScript.Shell")\n'
+        'WshShell.Run "{}", 0, False'.format(command)
+    )
+    with open(vbscript_path, "w") as f:
+        f.write(vbscript_content)
+    print("Created VBScript launcher at:", vbscript_path)
+    
+    return cli_wrapper_path, vbscript_path
+
+def create_uninstall_script(install_dir):
+    """
+    Create an uninstall.bat that, when run, will remove the secure installation directory
+    (i.e. the virtual environment and all copied files).
+    WARNING: This will delete ALL files in the install directory.
+    """
+    uninstall_path = os.path.join(install_dir, "uninstall.bat")
+    uninstall_content = r'''@echo off
+echo Uninstalling Quran Search...
+cd /d "%~dp0"
+rmdir /S /Q .
+echo Uninstallation complete.
+pause
+'''
+    with open(uninstall_path, "w") as f:
+        f.write(uninstall_content)
+    print("Created uninstall script at:", uninstall_path)
+    return uninstall_path
+
+def create_start_menu_shortcuts(install_dir, subtle_launcher, uninstall_script):
+    """
+    Create a Start Menu folder ("Quran Search") and add shortcuts for:
+    - The subtle (VBScript) launcher.
+    - The uninstall script.
+    """
+    try:
+        import winshell
+        from win32com.client import Dispatch
+    except ImportError:
+        print("winshell and pywin32 are not available; cannot create Start Menu shortcuts.")
+        return
+    # Determine the Start Menu folder path (per-user)
+    start_menu_dir = os.path.join(os.environ.get("APPDATA"), "Microsoft", "Windows", "Start Menu", "Programs", "Quran Search")
+    if not os.path.exists(start_menu_dir):
+        os.makedirs(start_menu_dir)
+        print("Created Start Menu directory at:", start_menu_dir)
+    
+    shell = Dispatch('WScript.Shell')
+    
+    # Shortcut for the subtle launcher
+    shortcut_path = os.path.join(start_menu_dir, "Quran Search.lnk")
+    shortcut = shell.CreateShortCut(shortcut_path)
+    # Use the VBScript launcher so that no console window appears.
+    shortcut.Targetpath = os.path.abspath(subtle_launcher)
+    shortcut.WorkingDirectory = install_dir
+    icon_path = os.path.join(install_dir, "icon.ico")
+    if os.path.exists(icon_path):
+        shortcut.IconLocation = icon_path
     else:
-        return Path(os.environ["APPDATA"]) / "Quran Search"
-
-def create_virtualenv(venv_path):
-    """Create virtual environment with improved error handling"""
-    try:
-        subprocess.run([sys.executable, "-m", "venv", str(venv_path)], check=True)
-        logging.info(f"Created virtual environment at {venv_path}")
-        return True
-    except subprocess.CalledProcessError as e:
-        logging.error(f"Virtual environment creation failed: {e}")
-        return False
-
-def install_packages(venv_path, packages):
-    """Install packages with retry logic"""
-    pip = venv_path / "Scripts" / "pip.exe"
-    for attempt in range(2):
-        try:
-            subprocess.run([str(pip), "install"] + packages, check=True)
-            logging.info(f"Installed packages: {', '.join(packages)}")
-            return True
-        except subprocess.CalledProcessError as e:
-            logging.warning(f"Package installation failed (attempt {attempt+1}): {e}")
-    return False
-
->>>>>>> 9a9f991d
-def create_desktop_shortcut(target, icon=None):
-    """Create desktop shortcut using VBScript as fallback"""
-    desktop = Path.home() / "Desktop"
-    vbs_script = desktop / "Quran Search.vbs"
-    
-    script_content = f'''
-    Set WshShell = WScript.CreateObject("WScript.Shell")
-    Set shortcut = WshShell.CreateShortcut("{desktop / 'Quran Search.lnk'}")
-    shortcut.TargetPath = "{target}"
-    shortcut.WorkingDirectory = "{target.parent}"
-    shortcut.IconLocation = "{icon if icon else target}"
-    shortcut.Save
-    '''
-    
-    try:
-        with open(vbs_script, 'w') as f:
-            f.write(script_content)
-        subprocess.run(['cscript.exe', '//B', str(vbs_script)], check=True)
-        vbs_script.unlink()
-        logging.info("Created desktop shortcut via VBScript fallback")
-        return True
-    except Exception as e:
-        logging.error(f"Failed to create desktop shortcut: {e}")
-        return False
+        shortcut.IconLocation = shortcut.Targetpath
+    shortcut.save()
+    print("Created Start Menu shortcut at:", shortcut_path)
+    
+    # Shortcut for uninstalling the application
+    uninstall_shortcut_path = os.path.join(start_menu_dir, "Uninstall Quran Search.lnk")
+    uninstall_shortcut = shell.CreateShortCut(uninstall_shortcut_path)
+    uninstall_shortcut.Targetpath = os.path.abspath(uninstall_script)
+    uninstall_shortcut.WorkingDirectory = install_dir
+    uninstall_shortcut.IconLocation = uninstall_shortcut.Targetpath
+    uninstall_shortcut.save()
+    print("Created Start Menu uninstall shortcut at:", uninstall_shortcut_path)
 
 def main():
     # Set up paths
